--- conflicted
+++ resolved
@@ -6,11 +6,8 @@
 import glob
 import serial
 import sys
-<<<<<<< HEAD
 import threading
 import time
-=======
->>>>>>> f6e980be
 
 class HwManipulator(Manipulator):
     """Low-level integration & communication with Manipulator.
@@ -22,7 +19,6 @@
     Attributes:
         connection (serial.Serial): Serial connection to Manipulator Arduino
         connected (bool): Status of Connection. Coupled only via calles to connect() and disconnect()
-<<<<<<< HEAD
     """
 
     """ LIST OF GCODE CMDS to test:
@@ -42,29 +38,10 @@
         G90: Set to Absolute Positioning 
         G91: Set to Relative Positioning
     """
-=======
-    """
-
-    """ LIST OF GCODE CMDS to test:
-        G0 AX BX...: Move Uninterpolated
-
-        M114: Get current Position
-        M117: Get Zero Position
-        M119: Get Endstop Status
-        ?: Getting Information. Unclear of use, but it is called in asgard
-        G28: Go to Origin (Home)
-        M0: Stop 
-        M18: Disable all stepper motors
-        $H: homing?
-        $X: Kill Alarm Command?
-    """
-    # Should add in some checking to ensure if/when read values differ from expected (not received or garbage), we should disconnect. 
->>>>>>> f6e980be
     def __init__(self, ):
         print("HwManipulator")
         self.connection = serial.Serial(baudrate=115200)
         self.connected = False
-<<<<<<< HEAD
         self.current_position = None
         # Threading objects
         self.position_thread = threading.Thread(None, self.update_position, "Position thread")
@@ -73,8 +50,6 @@
 
     def __del__(self):
         self.stop()
-=======
->>>>>>> f6e980be
 
     def stop(self):
         if self.connected:
@@ -83,10 +58,7 @@
     def connect(self, **kwargs) -> int:
         self.connection.port = kwargs["port"]
         self.connection.open()
-<<<<<<< HEAD
         self.position_thread.start()
-=======
->>>>>>> f6e980be
         self.connected = True
         return 0
 
@@ -103,13 +75,24 @@
         except Exception as e:
             print(f"Exception Thrown: {e}")
             return -1
+        port = self.get_serial_port()
+        if port == []:
+            print("Unable to locate open serial port.")
+            return -1
+        elif len(port > 1):
+            print(f"WARNING: More than one potential serial port matches for HW Manipulator.\n",
+                    f"\t Trying with '{port[0]}'")
+        try:
+            self.connect(kwargs={"port": port[0]})
+        except Exception as e:
+            print(f"Exception Thrown: {e}")
+            return -1
         return 0
 
     def disconnect(self, **kwargs) -> int:
         if self.connected:
             self.connection.close()
             self.connected = False
-<<<<<<< HEAD
             try:
                 self.position_thread.join(timeout=2)
             except RuntimeError as e:
@@ -149,33 +132,21 @@
                      * Unsure how it will interface w/ other methods. Will we need special RX/TX handler functions?
         """     
 
-=======
-        return 0
-
-    def move_js(self, q_array: np.ndarray):
->>>>>>> f6e980be
         qs = joint_array_sanitizer(q_array)
         # Rapid uninterpolated movement        B and C must be equivalent...
         message = ( f"G0 A{str(qs[0])} B{str(qs[1])} C{str(qs[1])} D{str(qs[2])}"
                       f" X{str(qs[3])} Y{str(qs[4])} Z{str(qs[5])}\n")
         
-<<<<<<< HEAD
         with self._rw_lock:
             self.connection.write(message.encode("UTF-8"))
             retmsg = self.connection.readline()
         if retmsg != "ok":
             raise RuntimeError("HWManipulator.move_js() returned something other than 'ok'.\n"
                                f"potential fault msg: {retmsg}")
-=======
-        self.connection.write(message.encode('UTF-8'))
-        print(self.connection.readline())
-        # if message is "OK" then we know it worked
->>>>>>> f6e980be
 
     def move_ts(self, pose:Pose):
         ikpy_joints = self.IK_Solver(pose)
         self.move_js(ikpy_joints)
-<<<<<<< HEAD
 
     def update_joint_values(self):
         """ Function to query grbl for current position, 
@@ -196,13 +167,10 @@
                 with self._pos_lock:
                     self.current_position = qs
             time.sleep(0.1) # sleep for 100ms 
-=======
->>>>>>> f6e980be
     
     def get_joint_values(self) -> np.ndarray:
         """ Use Gcode M114 to get a string w/ current positions. 
             May also try the "?" Command as this is what Asgard used
-<<<<<<< HEAD
 
             So Grbl reccomends only querying the position at 5Hz-10Hz maximum.
             Perhaps a thread is neccesary here to continually get the position and update its associated variable. 
@@ -211,16 +179,6 @@
         with self._pos_lock:
             retval = self.current_position
         return retval
-=======
-        """
-        self.connection.write("?\n".encode('UTF-8'))
-        dataRead = str(self.connection.readline())
-        raw_data = dataRead[1:][:-1].split(",")
-        qs = np.array([[float(raw_data[1][5:][:-2])], [float(raw_data[2][:-2])], [float(raw_data[4][:-2])]
-                       [float(raw_data[5][:-2])],     [float(raw_data[6][:-2])], [float(raw_data[7][:-2])]])
-        qs *= (np.pi/180.0)
-        return qs
->>>>>>> f6e980be
     
     def get_serial_port(self) -> str:
         """ Lists serial port names. Method taken from Asgard1.0 serial_port_finder.py 
